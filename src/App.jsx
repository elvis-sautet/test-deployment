--- conflicted
+++ resolved
@@ -6,11 +6,8 @@
 function App() {
   const [count, setCount] = useState(0);
 
-<<<<<<< HEAD
-  // Try changing the text below and see it live-updated
-=======
+
   // NEW CHANGES TO THE DEV BRANCH, FIX A BUG and fixes
->>>>>>> acbf24f5
 
   return (
     <>
